--- conflicted
+++ resolved
@@ -54,19 +54,7 @@
 import org.hibernate.test.cache.infinispan.functional.cluster.DualNodeJtaTransactionManagerImpl;
 import org.hibernate.test.cache.infinispan.util.CacheTestUtil;
 import org.hibernate.testing.ServiceRegistryBuilder;
-<<<<<<< HEAD
-import org.hibernate.util.ComparableComparator;
 import org.infinispan.transaction.tm.BatchModeTransactionManager;
-=======
-
-import javax.transaction.TransactionManager;
-import java.util.concurrent.Callable;
-import java.util.concurrent.CountDownLatch;
-import java.util.concurrent.ExecutorService;
-import java.util.concurrent.Executors;
-import java.util.concurrent.Future;
-import java.util.concurrent.TimeUnit;
->>>>>>> 0b10334e
 
 /**
  * Base class for tests of CollectionRegionAccessStrategy impls.
@@ -131,10 +119,10 @@
     protected void setUp() throws Exception {
         super.setUp();
 
-        // Sleep a bit to avoid concurrent FLUSH problem
+       // Sleep a bit to avoid concurrent FLUSH problem
         avoidConcurrentFlush();
 
-        localCollectionRegion = localRegionFactory.buildCollectionRegion(REGION_NAME,
+       localCollectionRegion = localRegionFactory.buildCollectionRegion(REGION_NAME,
                                                                          localCfg.getProperties(),
                                                                          getCacheDataDescription());
         localCache = ((BaseRegion)localCollectionRegion).getCacheAdapter();
@@ -142,19 +130,19 @@
         invalidation = localCache.isClusteredInvalidation();
         synchronous = localCache.isSynchronous();
 
-        // Sleep a bit to avoid concurrent FLUSH problem
+       // Sleep a bit to avoid concurrent FLUSH problem
         avoidConcurrentFlush();
 
-        remoteCollectionRegion = remoteRegionFactory.buildCollectionRegion(REGION_NAME,
+       remoteCollectionRegion = remoteRegionFactory.buildCollectionRegion(REGION_NAME,
                                                                            remoteCfg.getProperties(),
                                                                            getCacheDataDescription());
         remoteCache = ((BaseRegion)remoteCollectionRegion).getCacheAdapter();
         remoteAccessStrategy = remoteCollectionRegion.buildAccessStrategy(getAccessType());
 
-        node1Exception = null;
+       node1Exception = null;
         node2Exception = null;
 
-        node1Failure = null;
+       node1Failure = null;
         node2Failure = null;
     }
 
@@ -163,22 +151,22 @@
 
         super.tearDown();
 
-        try {
+       try {
             localCache.withFlags(FlagAdapter.CACHE_MODE_LOCAL).clear();
         } catch (Exception e) {
             LOG.error("Problem purging local cache", e);
         }
 
-        try {
+       try {
             remoteCache.withFlags(FlagAdapter.CACHE_MODE_LOCAL).clear();
         } catch (Exception e) {
             LOG.error("Problem purging remote cache", e);
         }
 
-        node1Exception = null;
+       node1Exception = null;
         node2Exception = null;
 
-        node1Failure = null;
+       node1Failure = null;
         node2Failure = null;
     }
 
@@ -237,14 +225,14 @@
         final TransactionalAccessDelegate delegate = new TransactionalAccessDelegate((CollectionRegionImpl)localCollectionRegion,
                                                                                      validator);
 
-        Callable<Void> pferCallable = new Callable<Void>() {
+       Callable<Void> pferCallable = new Callable<Void>() {
             public Void call() throws Exception {
                 delegate.putFromLoad("k1", "v1", 0, null);
                 return null;
             }
         };
 
-        Callable<Void> removeCallable = new Callable<Void>() {
+       Callable<Void> removeCallable = new Callable<Void>() {
             public Void call() throws Exception {
                 removeLatch.await();
                 delegate.remove("k1");
@@ -253,14 +241,14 @@
             }
         };
 
-        ExecutorService executorService = Executors.newCachedThreadPool();
+       ExecutorService executorService = Executors.newCachedThreadPool();
         Future<Void> pferFuture = executorService.submit(pferCallable);
         Future<Void> removeFuture = executorService.submit(removeCallable);
 
-        pferFuture.get();
+       pferFuture.get();
         removeFuture.get();
 
-        assertFalse(localCache.containsKey("k1"));
+       assertFalse(localCache.containsKey("k1"));
     }
 
     /**
@@ -290,30 +278,30 @@
      */
     private void putFromLoadTest( final boolean useMinimalAPI ) throws Exception {
 
-        final String KEY = KEY_BASE + testCount++;
-
-        final CountDownLatch writeLatch1 = new CountDownLatch(1);
+       final String KEY = KEY_BASE + testCount++;
+
+       final CountDownLatch writeLatch1 = new CountDownLatch(1);
         final CountDownLatch writeLatch2 = new CountDownLatch(1);
         final CountDownLatch completionLatch = new CountDownLatch(2);
 
-        Thread node1 = new Thread() {
-
-            @Override
+       Thread node1 = new Thread() {
+
+          @Override
             public void run() {
 
-                try {
+             try {
                     long txTimestamp = System.currentTimeMillis();
                     BatchModeTransactionManager.getInstance().begin();
 
-                    assertEquals("node1 starts clean", null, localAccessStrategy.get(KEY, txTimestamp));
-
-                    writeLatch1.await();
-
-                    if (useMinimalAPI) {
+                assertEquals("node1 starts clean", null, localAccessStrategy.get(KEY, txTimestamp));
+
+                writeLatch1.await();
+
+                if (useMinimalAPI) {
                         localAccessStrategy.putFromLoad(KEY, VALUE2, txTimestamp, new Integer(2), true);
                     } else {
                         localAccessStrategy.putFromLoad(KEY, VALUE2, txTimestamp, new Integer(2));
-                    }
+                }
 
                     BatchModeTransactionManager.getInstance().commit();
                 } catch (Exception e) {
@@ -331,30 +319,30 @@
             }
         };
 
-        Thread node2 = new Thread() {
-
-            @Override
+       Thread node2 = new Thread() {
+
+          @Override
             public void run() {
 
-                try {
+             try {
                     long txTimestamp = System.currentTimeMillis();
                     BatchModeTransactionManager.getInstance().begin();
 
-                    assertNull("node2 starts clean", remoteAccessStrategy.get(KEY, txTimestamp));
-
-                    // Let node1 write
+                assertNull("node2 starts clean", remoteAccessStrategy.get(KEY, txTimestamp));
+
+                // Let node1 write
                     writeLatch1.countDown();
                     // Wait for node1 to finish
                     writeLatch2.await();
 
-                    // Let the first PFER propagate
+                // Let the first PFER propagate
                     sleep(200);
 
-                    if (useMinimalAPI) {
+                if (useMinimalAPI) {
                         remoteAccessStrategy.putFromLoad(KEY, VALUE1, txTimestamp, new Integer(1), true);
                     } else {
                         remoteAccessStrategy.putFromLoad(KEY, VALUE1, txTimestamp, new Integer(1));
-                    }
+                }
 
                     BatchModeTransactionManager.getInstance().commit();
                 } catch (Exception e) {
@@ -373,21 +361,21 @@
         node1.setDaemon(true);
         node2.setDaemon(true);
 
-        node1.start();
+       node1.start();
         node2.start();
 
-        assertTrue("Threads completed", completionLatch.await(2, TimeUnit.SECONDS));
-
-        if (node1Failure != null) throw node1Failure;
+       assertTrue("Threads completed", completionLatch.await(2, TimeUnit.SECONDS));
+
+       if (node1Failure != null) throw node1Failure;
         if (node2Failure != null) throw node2Failure;
 
-        assertEquals("node1 saw no exceptions", null, node1Exception);
+       assertEquals("node1 saw no exceptions", null, node1Exception);
         assertEquals("node2 saw no exceptions", null, node2Exception);
 
-        // let the final PFER propagate
+       // let the final PFER propagate
         sleep(100);
 
-        long txTimestamp = System.currentTimeMillis();
+       long txTimestamp = System.currentTimeMillis();
         String msg1 = "Correct node1 value";
         String msg2 = "Correct node2 value";
         Object expected1 = null;
@@ -405,7 +393,7 @@
             expected2 = VALUE2;
         }
 
-        assertEquals(msg1, expected1, localAccessStrategy.get(KEY, txTimestamp));
+       assertEquals(msg1, expected1, localAccessStrategy.get(KEY, txTimestamp));
         assertEquals(msg2, expected2, remoteAccessStrategy.get(KEY, txTimestamp));
     }
 
@@ -441,80 +429,70 @@
 
     private void evictOrRemoveTest( boolean evict ) {
 
-        final String KEY = KEY_BASE + testCount++;
-
-<<<<<<< HEAD
-        assertNull("local is clean", localAccessStrategy.get(KEY, System.currentTimeMillis()));
+       final String KEY = KEY_BASE + testCount++;
+
+       assertNull("local is clean", localAccessStrategy.get(KEY, System.currentTimeMillis()));
         assertNull("remote is clean", remoteAccessStrategy.get(KEY, System.currentTimeMillis()));
-=======
-      private final String configResource;
-      private final String configName;
-      private String preferIPv4Stack;
-
-      private ServiceRegistry localServiceRegistry;
-      private ServiceRegistry remoteServiceRegistry;
->>>>>>> 0b10334e
-
-        localAccessStrategy.putFromLoad(KEY, VALUE1, System.currentTimeMillis(), new Integer(1));
+
+       localAccessStrategy.putFromLoad(KEY, VALUE1, System.currentTimeMillis(), new Integer(1));
         assertEquals(VALUE1, localAccessStrategy.get(KEY, System.currentTimeMillis()));
         remoteAccessStrategy.putFromLoad(KEY, VALUE1, System.currentTimeMillis(), new Integer(1));
         assertEquals(VALUE1, remoteAccessStrategy.get(KEY, System.currentTimeMillis()));
 
-        // Wait for async propagation
+       // Wait for async propagation
         sleep(250);
 
-        if (evict) localAccessStrategy.evict(KEY);
+       if (evict) localAccessStrategy.evict(KEY);
         else localAccessStrategy.remove(KEY);
 
-        assertEquals(null, localAccessStrategy.get(KEY, System.currentTimeMillis()));
-
-<<<<<<< HEAD
-        assertEquals(null, remoteAccessStrategy.get(KEY, System.currentTimeMillis()));
+       assertEquals(null, localAccessStrategy.get(KEY, System.currentTimeMillis()));
+
+       assertEquals(null, remoteAccessStrategy.get(KEY, System.currentTimeMillis()));
     }
 
     private void evictOrRemoveAllTest( boolean evict ) {
 
-        final String KEY = KEY_BASE + testCount++;
-
-        assertEquals(0, getValidKeyCount(localCache.keySet()));
-
-        assertEquals(0, getValidKeyCount(remoteCache.keySet()));
-
-        assertNull("local is clean", localAccessStrategy.get(KEY, System.currentTimeMillis()));
+       final String KEY = KEY_BASE + testCount++;
+
+       assertEquals(0, getValidKeyCount(localCache.keySet()));
+
+       assertEquals(0, getValidKeyCount(remoteCache.keySet()));
+
+       assertNull("local is clean", localAccessStrategy.get(KEY, System.currentTimeMillis()));
         assertNull("remote is clean", remoteAccessStrategy.get(KEY, System.currentTimeMillis()));
 
-        localAccessStrategy.putFromLoad(KEY, VALUE1, System.currentTimeMillis(), new Integer(1));
+       localAccessStrategy.putFromLoad(KEY, VALUE1, System.currentTimeMillis(), new Integer(1));
         assertEquals(VALUE1, localAccessStrategy.get(KEY, System.currentTimeMillis()));
         remoteAccessStrategy.putFromLoad(KEY, VALUE1, System.currentTimeMillis(), new Integer(1));
         assertEquals(VALUE1, remoteAccessStrategy.get(KEY, System.currentTimeMillis()));
 
-        // Wait for async propagation
+       // Wait for async propagation
         sleep(250);
 
-        if (evict) localAccessStrategy.evictAll();
+       if (evict) localAccessStrategy.evictAll();
         else localAccessStrategy.removeAll();
 
-        // This should re-establish the region root node
+       // This should re-establish the region root node
         assertNull(localAccessStrategy.get(KEY, System.currentTimeMillis()));
 
-        assertEquals(0, getValidKeyCount(localCache.keySet()));
-
-        // Re-establishing the region root on the local node doesn't
+       assertEquals(0, getValidKeyCount(localCache.keySet()));
+
+       // Re-establishing the region root on the local node doesn't
         // propagate it to other nodes. Do a get on the remote node to re-establish
         assertEquals(null, remoteAccessStrategy.get(KEY, System.currentTimeMillis()));
 
-        assertEquals(0, getValidKeyCount(remoteCache.keySet()));
-
-        // Test whether the get above messes up the optimistic version
+       assertEquals(0, getValidKeyCount(remoteCache.keySet()));
+
+       // Test whether the get above messes up the optimistic version
         remoteAccessStrategy.putFromLoad(KEY, VALUE1, System.currentTimeMillis(), new Integer(1));
         assertEquals(VALUE1, remoteAccessStrategy.get(KEY, System.currentTimeMillis()));
 
-        assertEquals(1, getValidKeyCount(remoteCache.keySet()));
-
-        // Wait for async propagation of the putFromLoad
+       assertEquals(1, getValidKeyCount(remoteCache.keySet()));
+
+       // Wait for async propagation of the putFromLoad
         sleep(250);
 
-        assertEquals("local is correct",
+       assertEquals("local is correct",
                      (isUsingInvalidation() ? null : VALUE1),
                      localAccessStrategy.get(KEY, System.currentTimeMillis()));
         assertEquals("remote is correct", VALUE1, remoteAccessStrategy.get(KEY, System.currentTimeMillis()));
@@ -533,17 +511,19 @@
 
         private static final String PREFER_IPV4STACK = "java.net.preferIPv4Stack";
 
-        private final String configResource;
+       private final String configResource;
         private final String configName;
         private String preferIPv4Stack;
-        private ServiceRegistry serviceRegistry;
-
-        public AccessStrategyTestSetup( Test test,
+
+       private ServiceRegistry localServiceRegistry;
+        private ServiceRegistry remoteServiceRegistry;
+
+       public AccessStrategyTestSetup( Test test,
                                         String configName ) {
             this(test, configName, null);
         }
 
-        public AccessStrategyTestSetup( Test test,
+       public AccessStrategyTestSetup( Test test,
                                         String configName,
                                         String configResource ) {
             super(test);
@@ -551,24 +531,24 @@
             this.configResource = configResource;
         }
 
-        @Override
+       @Override
         protected void setUp() throws Exception {
             super.setUp();
 
-            // Try to ensure we use IPv4; otherwise cluster formation is very slow
+          // Try to ensure we use IPv4; otherwise cluster formation is very slow
             preferIPv4Stack = System.getProperty(PREFER_IPV4STACK);
             System.setProperty(PREFER_IPV4STACK, "true");
 
-            serviceRegistry = ServiceRegistryBuilder.buildServiceRegistry(Environment.getProperties());
-
-            localCfg = createConfiguration(configName, configResource);
-            localRegionFactory = CacheTestUtil.startRegionFactory(serviceRegistry.getService(JdbcServices.class), localCfg);
-
-            remoteCfg = createConfiguration(configName, configResource);
-            remoteRegionFactory = CacheTestUtil.startRegionFactory(serviceRegistry.getService(JdbcServices.class), remoteCfg);
-        }
-
-        @Override
+           localCfg = createConfiguration(configName, configResource);
+            localServiceRegistry = ServiceRegistryBuilder.buildServiceRegistry(localCfg.getProperties());
+            localRegionFactory = CacheTestUtil.startRegionFactory(localServiceRegistry, localCfg);
+
+           remoteCfg = createConfiguration(configName, configResource);
+            remoteServiceRegistry = ServiceRegistryBuilder.buildServiceRegistry(remoteCfg.getProperties());
+            remoteRegionFactory = CacheTestUtil.startRegionFactory(remoteServiceRegistry, remoteCfg);
+        }
+
+       @Override
         protected void tearDown() throws Exception {
             try {
                 super.tearDown();
@@ -577,49 +557,17 @@
                 else System.setProperty(PREFER_IPV4STACK, preferIPv4Stack);
             }
 
-            try {
+           try {
                 if (localRegionFactory != null) localRegionFactory.stop();
 
-                if (remoteRegionFactory != null) remoteRegionFactory.stop();
+             if (remoteRegionFactory != null) remoteRegionFactory.stop();
             } finally {
-                if (serviceRegistry != null) {
-                    ServiceRegistryBuilder.destroy(serviceRegistry);
-                }
-=======
-		  localCfg = createConfiguration(configName, configResource);
-		  localServiceRegistry = ServiceRegistryBuilder.buildServiceRegistry( localCfg.getProperties() );
-		  localRegionFactory = CacheTestUtil.startRegionFactory( localServiceRegistry, localCfg );
-
-		  remoteCfg = createConfiguration(configName, configResource);
-		  remoteServiceRegistry = ServiceRegistryBuilder.buildServiceRegistry( remoteCfg.getProperties() );
-		  remoteRegionFactory = CacheTestUtil.startRegionFactory( remoteServiceRegistry, remoteCfg );
-      }
-
-      @Override
-      protected void tearDown() throws Exception {
-         try {
-            super.tearDown();
-         } finally {
-            if (preferIPv4Stack == null)
-               System.clearProperty(PREFER_IPV4STACK);
-            else
-               System.setProperty(PREFER_IPV4STACK, preferIPv4Stack);
-         }
-
-		  try {
-            if (localRegionFactory != null)
-               localRegionFactory.stop();
-
-            if (remoteRegionFactory != null)
-               remoteRegionFactory.stop();
-		  }
-		  finally {
-            if ( localServiceRegistry != null ) {
-				ServiceRegistryBuilder.destroy( localServiceRegistry );
-            }
-            if ( remoteServiceRegistry != null ) {
-				ServiceRegistryBuilder.destroy( remoteServiceRegistry );
->>>>>>> 0b10334e
+                if (localServiceRegistry != null) {
+                    ServiceRegistryBuilder.destroy(localServiceRegistry);
+                }
+                if (remoteServiceRegistry != null) {
+                    ServiceRegistryBuilder.destroy(remoteServiceRegistry);
+                }
             }
         }
 
