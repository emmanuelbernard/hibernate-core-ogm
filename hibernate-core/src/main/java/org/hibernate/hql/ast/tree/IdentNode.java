--- conflicted
+++ resolved
@@ -23,25 +23,20 @@
  *
  */
 package org.hibernate.hql.ast.tree;
+
 import java.util.List;
 import org.hibernate.QueryException;
 import org.hibernate.dialect.function.SQLFunction;
 import org.hibernate.hql.antlr.SqlTokenTypes;
 import org.hibernate.hql.ast.util.ColumnHelper;
+import org.hibernate.internal.util.StringHelper;
 import org.hibernate.persister.collection.QueryableCollection;
 import org.hibernate.persister.entity.Queryable;
 import org.hibernate.sql.JoinFragment;
 import org.hibernate.type.CollectionType;
 import org.hibernate.type.Type;
-<<<<<<< HEAD
-import org.hibernate.util.StringHelper;
 import antlr.SemanticException;
 import antlr.collections.AST;
-=======
-import org.hibernate.internal.util.StringHelper;
-
-import java.util.List;
->>>>>>> 0b10334e
 
 /**
  * Represents an identifier all by itself, which may be a function name,
@@ -285,7 +280,8 @@
 		return element;
 	}
 
-	public Type getDataType() {
+	@Override
+    public Type getDataType() {
 		Type type = super.getDataType();
 		if ( type != null ) {
 			return type;
@@ -318,7 +314,8 @@
 		}
 	}
 
-	public String getDisplayText() {
+	@Override
+    public String getDisplayText() {
 		StringBuffer buf = new StringBuffer();
 
 		if (getType() == SqlTokenTypes.ALIAS_REF) {
