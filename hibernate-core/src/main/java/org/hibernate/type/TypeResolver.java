/*
 * Hibernate, Relational Persistence for Idiomatic Java
 *
 * Copyright (c) 2010, Red Hat Inc. or third-party contributors as
 * indicated by the @author tags or express copyright attribution
 * statements applied by the authors.  All third-party contributions are
 * distributed under license by Red Hat Inc.
 *
 * This copyrighted material is made available to anyone wishing to use, modify,
 * copy, or redistribute it subject to the terms and conditions of the GNU
 * Lesser General Public License, as published by the Free Software Foundation.
 *
 * This program is distributed in the hope that it will be useful,
 * but WITHOUT ANY WARRANTY; without even the implied warranty of MERCHANTABILITY
 * or FITNESS FOR A PARTICULAR PURPOSE.  See the GNU Lesser General Public License
 * for more details.
 *
 * You should have received a copy of the GNU Lesser General Public License
 * along with this distribution; if not, write to:
 * Free Software Foundation, Inc.
 * 51 Franklin Street, Fifth Floor
 * Boston, MA  02110-1301  USA
 */
package org.hibernate.type;
import java.io.Serializable;
import java.util.HashMap;
import java.util.Map;
import java.util.Properties;
<<<<<<< HEAD
=======

import org.slf4j.Logger;
import org.slf4j.LoggerFactory;

>>>>>>> 0b10334e
import org.hibernate.MappingException;
import org.hibernate.classic.Lifecycle;
import org.hibernate.engine.SessionFactoryImplementor;
import org.hibernate.internal.util.ReflectHelper;
import org.hibernate.type.descriptor.sql.SqlTypeDescriptor;
import org.hibernate.usertype.CompositeUserType;
import org.hibernate.usertype.UserType;

/**
 * Acts as the contract for getting types and as the mediator between {@link BasicTypeRegistry} and {@link TypeFactory}.
 *
 * @author Steve Ebersole
 */
public class TypeResolver implements Serializable {
	private static final Logger log = LoggerFactory.getLogger( TypeResolver.class );

	private final BasicTypeRegistry basicTypeRegistry;
	private final TypeFactory typeFactory;
	private final Map<SqlTypeDescriptor, SqlTypeDescriptor> resolvedSqlTypeDescriptors;

	public TypeResolver() {
		this(  new BasicTypeRegistry(), new TypeFactory(), null );
	}

	public TypeResolver(BasicTypeRegistry basicTypeRegistry,
						TypeFactory typeFactory,
						Map<SqlTypeDescriptor, SqlTypeDescriptor> resolvedSqlTypeDescriptors) {
		this.basicTypeRegistry = basicTypeRegistry;
		this.typeFactory = typeFactory;
		this.resolvedSqlTypeDescriptors = resolvedSqlTypeDescriptors;
	}

	public TypeResolver scope(SessionFactoryImplementor factory) {
		typeFactory.injectSessionFactory( factory );
		return new TypeResolver(
				basicTypeRegistry.shallowCopy(),
				typeFactory,
				new HashMap<SqlTypeDescriptor, SqlTypeDescriptor>( 25 )
		);
	}

	public void registerTypeOverride(BasicType type) {
		basicTypeRegistry.register( type );
	}

	public void registerTypeOverride(UserType type, String[] keys) {
		basicTypeRegistry.register( type, keys );
	}

	public void registerTypeOverride(CompositeUserType type, String[] keys) {
		basicTypeRegistry.register( type, keys );
	}

	public TypeFactory getTypeFactory() {
		return typeFactory;
	}

	/**
	 * Locate a Hibernate {@linkplain BasicType basic type} given (one of) its registration names.
	 *
	 * @param name The registration name
	 *
	 * @return The registered type
	 */
	public BasicType basic(String name) {
		return basicTypeRegistry.getRegisteredType( name );
	}

	/**
	 * See {@link #heuristicType(String, Properties)}
	 *
	 * @param typeName The name (see heuristic algorithm discussion on {@link #heuristicType(String, Properties)}).
	 * 
	 * @return The deduced type; may be null.
	 *
	 * @throws MappingException Can be thrown from {@link #heuristicType(String, Properties)}
	 */
	public Type heuristicType(String typeName) throws MappingException {
		return heuristicType( typeName, null );
	}

	/**
	 * Uses heuristics to deduce the proper {@link Type} given a string naming the type or Java class.
	 * <p/>
	 * The search goes as follows:<ol>
	 * 	<li>search for a basic type with 'typeName' as a registration key</li>
	 * 	<li>
	 * 		look for 'typeName' as a class name and<ol>
	 *			<li>if it names a {@link Type} implementor, return an instance</li>
	 *			<li>if it names a {@link CompositeUserType} or a {@link UserType}, return an instance of class wrapped intot the appropriate {@link Type} adapter</li>
	 * 			<li>if it implements {@link Lifecycle}, return the corresponding entity type</li>
	 * 			<li>if it implements {@link Serializable}, return the corresponding serializable type</li>
	 * 		</ol>
	 * 	</li>
	 * </ol>
	 *
	 * @param typeName The name (see heuristic algorithm above).
	 * @param parameters Any parameters for the type.  Only applied if built!
	 *
	 * @return The deduced type; may be null.
	 *
	 * @throws MappingException Indicates a problem attempting to resolve 'typeName' as a {@link Class}
	 */
	public Type heuristicType(String typeName, Properties parameters) throws MappingException {
		Type type = basic( typeName );
		if ( type != null ) {
			return type;
		}

		try {
			Class typeClass = ReflectHelper.classForName( typeName );
			if ( typeClass != null ) {
				return typeFactory.byClass( typeClass, parameters );
			}
		}
		catch ( ClassNotFoundException ignore ) {
		}

		return null;
	}

	public SqlTypeDescriptor resolveSqlTypeDescriptor(SqlTypeDescriptor sqlTypeDescriptor) {
		if ( resolvedSqlTypeDescriptors == null ) {
			throw new IllegalStateException( "cannot resolve a SqlTypeDescriptor until the TypeResolver is scoped." );
		}
		SqlTypeDescriptor resolvedDescriptor = resolvedSqlTypeDescriptors.get( sqlTypeDescriptor );
		if ( resolvedDescriptor == null ) {
			resolvedDescriptor =
					typeFactory.resolveSessionFactory().getDialect().resolveSqlTypeDescriptor( sqlTypeDescriptor );
			if ( resolvedDescriptor == null ) {
				throw new IllegalStateException( "dialect returned a resolved SqlTypeDescriptor that was null." );
			}
			if ( sqlTypeDescriptor != resolvedDescriptor ) {
				log.info(
						"Adding override for {}: {}",
						new String[] {
								sqlTypeDescriptor.getClass().getName(),
								resolvedDescriptor.getClass().getName(),
						}
				);
				if ( sqlTypeDescriptor.getSqlType() != resolvedDescriptor.getSqlType() ) {
					log.warn( "Resolved SqlTypeDescriptor is for a different SQL code. {} has sqlCode={}; type override {} has sqlCode={}",
							new String[] {
									sqlTypeDescriptor.getClass().getName(),
									String.valueOf( sqlTypeDescriptor.getSqlType() ),
									resolvedDescriptor.getClass().getName(),
									String.valueOf( resolvedDescriptor.getSqlType() ),
							}
					);
				}
			}
			resolvedSqlTypeDescriptors.put( sqlTypeDescriptor, resolvedDescriptor );
		}
		return resolvedDescriptor;
	}
}<|MERGE_RESOLUTION|>--- conflicted
+++ resolved
@@ -22,17 +22,12 @@
  * Boston, MA  02110-1301  USA
  */
 package org.hibernate.type;
+
 import java.io.Serializable;
 import java.util.HashMap;
 import java.util.Map;
 import java.util.Properties;
-<<<<<<< HEAD
-=======
-
-import org.slf4j.Logger;
-import org.slf4j.LoggerFactory;
-
->>>>>>> 0b10334e
+import org.hibernate.HibernateLogger;
 import org.hibernate.MappingException;
 import org.hibernate.classic.Lifecycle;
 import org.hibernate.engine.SessionFactoryImplementor;
@@ -40,6 +35,7 @@
 import org.hibernate.type.descriptor.sql.SqlTypeDescriptor;
 import org.hibernate.usertype.CompositeUserType;
 import org.hibernate.usertype.UserType;
+import org.jboss.logging.Logger;
 
 /**
  * Acts as the contract for getting types and as the mediator between {@link BasicTypeRegistry} and {@link TypeFactory}.
@@ -47,7 +43,8 @@
  * @author Steve Ebersole
  */
 public class TypeResolver implements Serializable {
-	private static final Logger log = LoggerFactory.getLogger( TypeResolver.class );
+
+    private static final HibernateLogger LOG = Logger.getMessageLogger(HibernateLogger.class, TypeResolver.class.getName());
 
 	private final BasicTypeRegistry basicTypeRegistry;
 	private final TypeFactory typeFactory;
@@ -105,7 +102,7 @@
 	 * See {@link #heuristicType(String, Properties)}
 	 *
 	 * @param typeName The name (see heuristic algorithm discussion on {@link #heuristicType(String, Properties)}).
-	 * 
+	 *
 	 * @return The deduced type; may be null.
 	 *
 	 * @throws MappingException Can be thrown from {@link #heuristicType(String, Properties)}
@@ -166,22 +163,12 @@
 				throw new IllegalStateException( "dialect returned a resolved SqlTypeDescriptor that was null." );
 			}
 			if ( sqlTypeDescriptor != resolvedDescriptor ) {
-				log.info(
-						"Adding override for {}: {}",
-						new String[] {
-								sqlTypeDescriptor.getClass().getName(),
-								resolvedDescriptor.getClass().getName(),
-						}
-				);
+                LOG.addingOverrideFor(sqlTypeDescriptor.getClass().getName(), resolvedDescriptor.getClass().getName());
 				if ( sqlTypeDescriptor.getSqlType() != resolvedDescriptor.getSqlType() ) {
-					log.warn( "Resolved SqlTypeDescriptor is for a different SQL code. {} has sqlCode={}; type override {} has sqlCode={}",
-							new String[] {
-									sqlTypeDescriptor.getClass().getName(),
-									String.valueOf( sqlTypeDescriptor.getSqlType() ),
-									resolvedDescriptor.getClass().getName(),
-									String.valueOf( resolvedDescriptor.getSqlType() ),
-							}
-					);
+                    LOG.resolvedSqlTypeDescriptorForDifferentSqlCode(sqlTypeDescriptor.getClass().getName(),
+                                                                     String.valueOf(sqlTypeDescriptor.getSqlType()),
+                                                                     resolvedDescriptor.getClass().getName(),
+                                                                     String.valueOf(resolvedDescriptor.getSqlType()));
 				}
 			}
 			resolvedSqlTypeDescriptors.put( sqlTypeDescriptor, resolvedDescriptor );
